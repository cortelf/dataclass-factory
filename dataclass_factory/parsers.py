--- conflicted
+++ resolved
@@ -234,13 +234,10 @@
     if class_.__total__:
         def total_parser(data):
             res = complex_parser(data)
-<<<<<<< HEAD
+            
             if not set(res) == requires_fields:
                 raise ValueError("Not all fields provided for %s" % class_)
-=======
-            if not set(res) == requires_fieds:
-                raise ValueError("Not all fields provided for %s" % (class_, ))
->>>>>>> cc94b474
+            
             return res
 
         return total_parser
