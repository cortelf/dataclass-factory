import decimal
import inspect
from collections import deque
from dataclasses import fields, is_dataclass

import itertools
from typing import (
    List, Set, FrozenSet, Deque, Any, Callable,
    Dict, Collection, Type, get_type_hints,
)

from .common import Parser
from .exceptions import InvalidFieldError
from .schema import Schema, get_dataclass_fields
from .type_detection import (
    is_tuple, is_collection, is_any, hasargs, is_optional,
    is_none, is_union, is_dict, is_enum,
    is_generic, fill_type_args
)


def element_parser(parser: Callable, data: Any, key: Any):
    try:
        return parser(data)
    except InvalidFieldError as e:
        e._append_path(str(key))
        raise
    except (ValueError, TypeError) as e:
        raise InvalidFieldError(str(e), [str(key)])


def parse_stub(data):
    return data


def parse_none(data):
    if data is not None:
        raise ValueError("None expected")


def get_parser_with_check(cls) -> Parser:
    def parser(data):
        if isinstance(data, cls):
            return data
        raise ValueError("data type is not %s" % cls)

    return parser


def get_collection_parser(collection_factory: Callable, item_parser: Callable, debug_path: bool) -> Parser:
    if debug_path:
        def collection_parser(data):
            return collection_factory(
                element_parser(item_parser, x, i) for i, x in enumerate(data)
            )
    else:
        def collection_parser(data):
            return collection_factory(
                item_parser(x) for x in data
            )
    return collection_parser


def get_union_parser(parsers: Collection[Callable]) -> Parser:
    def union_parser(data):
        for p in parsers:
            try:
                return p(data)
            except (ValueError, TypeError):
                continue
        raise ValueError("No suitable parsers in union found for `%s`" % data)

    return union_parser


tuple_any_parser = tuple


def get_tuple_parser(parsers: Collection[Callable], debug_path: bool) -> Parser:
    if debug_path:
        def tuple_parser(data):
            if len(data) != len(parsers):
                raise ValueError("Incorrect length of data, expected %s, got %s" % (len(parsers), len(data)))
            return tuple(element_parser(parser, x, i) for x, parser, i in zip(data, parsers, itertools.count()))
    else:
        def tuple_parser(data):
            if len(data) != len(parsers):
                raise ValueError("Incorrect length of data, expected %s, got %s" % (len(parsers), len(data)))
            return tuple(parser(x) for x, parser in zip(data, parsers))
    return tuple_parser


<<<<<<< HEAD
def get_class_parser(cls: Callable, parsers: Dict[str, Callable], trim_trailing_underscore: bool, debug_path: bool):
    field_info = {
        f: (f.rstrip("_") if trim_trailing_underscore else f, p) for f, p in parsers.items()
    }
=======
def get_dataclass_parser(class_: Type,
                         parsers: Dict[str, Callable],
                         schema: Schema,
                         debug_path: bool, ) -> Parser:
    field_info = tuple(
        (name, item, parsers[name])
        for name, item in get_dataclass_fields(schema, class_)
    )
>>>>>>> 9738472d
    if debug_path:
        def dataclass_parser(data):
            return class_(**{
                field: element_parser(parser, data[name], field)
                for field, name, parser in field_info
                if name in data
            })
    else:
        def dataclass_parser(data):
            return class_(**{
                field: parser(data[name]) for field, name, parser in field_info if name in data
            })
    return dataclass_parser


def get_optional_parser(parser) -> Parser:
    return lambda data: parser(data) if data is not None else None


def decimal_parse(data):
    try:
        return decimal.Decimal(data)
    except (decimal.InvalidOperation, TypeError):
        raise ValueError(f'Invalid decimal string representation {data}')


def get_collection_factory(cls):
    origin = cls.__origin__ or cls
    res = {
        List: list,
        list: list,
        Set: set,
        set: set,
        FrozenSet: frozenset,
        frozenset: frozenset,
        Deque: deque,
        deque: deque,
    }.get(origin)
    if not res:
        raise NotImplementedError("Class %s not supported" % cls)
    return res


def get_dict_parser(key_parser, value_parser) -> Parser:
    return lambda data: {key_parser(k): value_parser(v) for k, v in data.items()}


<<<<<<< HEAD
class ParserFactory:
    def __init__(self,
                 trim_trailing_underscore: bool = True,
                 debug_path: bool = False,
                 type_factories: Dict[Any, Callable] = None):
        self.cache = {}
        if type_factories:
            self.cache.update(type_factories)
        self.trim_trailing_underscore = trim_trailing_underscore
        self.debug_path = debug_path

    def get_parser(self, cls):
        if cls not in self.cache:
            self.cache[cls] = self._new_parser(cls)
        return self.cache[cls]

    def _new_parser(self, cls):
        if is_any(cls):
            return parse_stub
        if is_none(cls):
            return parse_none
        if is_real_optional(cls):
            return get_optional_parser(self.get_parser(cls.__args__[0]))
        if cls in (str, bytearray, bytes):
            return get_parser_with_check(cls)
        if cls in (int, float, complex, bool):
            return cls
        if cls in (decimal.Decimal,):
            return decimal_parse
        if is_enum(cls):
            return cls
        if is_tuple(cls):
            if not hasargs(cls):
                return tuple_any_parser
            elif len(cls.__args__) == 2 and cls.__args__[1] is Ellipsis:
                item_parser = self.get_parser(cls.__args__[0])
                return get_collection_parser(tuple, item_parser, self.debug_path)
            else:
                return get_tuple_parser(tuple(self.get_parser(x) for x in cls.__args__), self.debug_path)
        if is_dict(cls):
            key_type_arg = cls.__args__[0] if cls.__args__ else Any
            value_type_arg = cls.__args__[1] if cls.__args__ else Any
            return get_dict_parser(self.get_parser(key_type_arg), self.get_parser(value_type_arg))
        if is_collection(cls):
            collection_factory = get_collection_factory(cls)
            item_parser = self.get_parser(cls.__args__[0] if cls.__args__ else Any)
            return get_collection_parser(collection_factory, item_parser, self.debug_path)
        if is_union(cls):
            return get_union_parser(tuple(self.get_parser(x) for x in cls.__args__))
        if is_dataclass(cls):
            parsers = {field.name: self.get_parser(field.type) for field in fields(cls)}
            return get_class_parser(cls, parsers, self.trim_trailing_underscore, self.debug_path)
        try:
            # sql alchemy model
            parsers = {
                prop.key: self.get_parser(cls.__annotations__[prop.key]) for prop in cls.__mapper__.iterate_properties
            }
            print(parsers)
            return get_class_parser(cls, parsers, self.trim_trailing_underscore, self.debug_path)
        except AttributeError:
            pass
        try:
            arguments = inspect.signature(cls.__init__).parameters
            parsers = {
                k: self.get_parser(v.annotation) for k, v in arguments.items()
            }
            return get_class_parser(cls, parsers, self.trim_trailing_underscore, self.debug_path)
        except AttributeError:
            raise ValueError("Cannot find parser for `%s`" % repr(cls))
=======
def get_class_parser(cls, parsers: Dict[str, Callable], debug_path: bool) -> Parser:
    if debug_path:
        def class_parser(data):
            return cls(**{
                k: element_parser(parser, data.get(k), k) for k, parser in parsers.items() if k in data
            })
    else:
        def class_parser(data):
            return cls(**{
                k: parser(data.get(k)) for k, parser in parsers.items() if k in data
            })
    return class_parser


def get_lazy_parser(factory, class_):
    def lazy_parser(data):
        return factory.load(data, class_)

    return lazy_parser


def create_parser(factory, schema: Schema, debug_path: bool, cls):
    if is_any(cls):
        return parse_stub
    if is_none(cls):
        return parse_none
    if is_optional(cls):
        return get_optional_parser(factory.parser(cls.__args__[0]))
    if cls in (str, bytearray, bytes):
        return get_parser_with_check(cls)
    if cls in (int, float, complex, bool):
        return cls
    if cls in (decimal.Decimal,):
        return decimal_parse
    if is_enum(cls):
        return cls
    if is_tuple(cls):
        if not hasargs(cls):
            return tuple_any_parser
        elif len(cls.__args__) == 2 and cls.__args__[1] is Ellipsis:
            item_parser = factory.parser(cls.__args__[0])
            return get_collection_parser(tuple, item_parser, debug_path)
        else:
            return get_tuple_parser(tuple(factory.parser(x) for x in cls.__args__), debug_path)
    if is_dict(cls):
        key_type_arg = cls.__args__[0] if cls.__args__ else Any
        value_type_arg = cls.__args__[1] if cls.__args__ else Any
        return get_dict_parser(factory.parser(key_type_arg), factory.parser(value_type_arg))
    if is_collection(cls):
        collection_factory = get_collection_factory(cls)
        item_parser = factory.parser(cls.__args__[0] if cls.__args__ else Any)
        return get_collection_parser(collection_factory, item_parser, debug_path)
    if is_union(cls):
        return get_union_parser(tuple(factory.parser(x) for x in cls.__args__))
    if is_generic(cls) and is_dataclass(cls.__origin__):
        args = dict(zip(cls.__origin__.__parameters__, cls.__args__))
        parsers = {
            field.name: factory.parser(fill_type_args(args, field.type))
            for field in fields(cls.__origin__)
        }
        return get_dataclass_parser(
            cls.__origin__,
            parsers,
            schema,
            debug_path,
        )
    if is_dataclass(cls):
        resolved_hints = get_type_hints(cls)
        parsers = {field.name: factory.parser(resolved_hints[field.name]) for field in fields(cls)}
        return get_dataclass_parser(
            cls,
            parsers,
            schema,
            debug_path,
        )
    try:
        arguments = inspect.signature(cls.__init__).parameters
        parsers = {
            k: factory.parser(v.annotation) for k, v in arguments.items()
        }
        return get_class_parser(cls, parsers, debug_path)
    except AttributeError:
        raise ValueError("Cannot find parser for `%s`" % repr(cls))
>>>>>>> 9738472d
<|MERGE_RESOLUTION|>--- conflicted
+++ resolved
@@ -1,9 +1,8 @@
 import decimal
 import inspect
+import itertools
 from collections import deque
 from dataclasses import fields, is_dataclass
-
-import itertools
 from typing import (
     List, Set, FrozenSet, Deque, Any, Callable,
     Dict, Collection, Type, get_type_hints,
@@ -90,12 +89,6 @@
     return tuple_parser
 
 
-<<<<<<< HEAD
-def get_class_parser(cls: Callable, parsers: Dict[str, Callable], trim_trailing_underscore: bool, debug_path: bool):
-    field_info = {
-        f: (f.rstrip("_") if trim_trailing_underscore else f, p) for f, p in parsers.items()
-    }
-=======
 def get_dataclass_parser(class_: Type,
                          parsers: Dict[str, Callable],
                          schema: Schema,
@@ -104,7 +97,6 @@
         (name, item, parsers[name])
         for name, item in get_dataclass_fields(schema, class_)
     )
->>>>>>> 9738472d
     if debug_path:
         def dataclass_parser(data):
             return class_(**{
@@ -152,77 +144,6 @@
     return lambda data: {key_parser(k): value_parser(v) for k, v in data.items()}
 
 
-<<<<<<< HEAD
-class ParserFactory:
-    def __init__(self,
-                 trim_trailing_underscore: bool = True,
-                 debug_path: bool = False,
-                 type_factories: Dict[Any, Callable] = None):
-        self.cache = {}
-        if type_factories:
-            self.cache.update(type_factories)
-        self.trim_trailing_underscore = trim_trailing_underscore
-        self.debug_path = debug_path
-
-    def get_parser(self, cls):
-        if cls not in self.cache:
-            self.cache[cls] = self._new_parser(cls)
-        return self.cache[cls]
-
-    def _new_parser(self, cls):
-        if is_any(cls):
-            return parse_stub
-        if is_none(cls):
-            return parse_none
-        if is_real_optional(cls):
-            return get_optional_parser(self.get_parser(cls.__args__[0]))
-        if cls in (str, bytearray, bytes):
-            return get_parser_with_check(cls)
-        if cls in (int, float, complex, bool):
-            return cls
-        if cls in (decimal.Decimal,):
-            return decimal_parse
-        if is_enum(cls):
-            return cls
-        if is_tuple(cls):
-            if not hasargs(cls):
-                return tuple_any_parser
-            elif len(cls.__args__) == 2 and cls.__args__[1] is Ellipsis:
-                item_parser = self.get_parser(cls.__args__[0])
-                return get_collection_parser(tuple, item_parser, self.debug_path)
-            else:
-                return get_tuple_parser(tuple(self.get_parser(x) for x in cls.__args__), self.debug_path)
-        if is_dict(cls):
-            key_type_arg = cls.__args__[0] if cls.__args__ else Any
-            value_type_arg = cls.__args__[1] if cls.__args__ else Any
-            return get_dict_parser(self.get_parser(key_type_arg), self.get_parser(value_type_arg))
-        if is_collection(cls):
-            collection_factory = get_collection_factory(cls)
-            item_parser = self.get_parser(cls.__args__[0] if cls.__args__ else Any)
-            return get_collection_parser(collection_factory, item_parser, self.debug_path)
-        if is_union(cls):
-            return get_union_parser(tuple(self.get_parser(x) for x in cls.__args__))
-        if is_dataclass(cls):
-            parsers = {field.name: self.get_parser(field.type) for field in fields(cls)}
-            return get_class_parser(cls, parsers, self.trim_trailing_underscore, self.debug_path)
-        try:
-            # sql alchemy model
-            parsers = {
-                prop.key: self.get_parser(cls.__annotations__[prop.key]) for prop in cls.__mapper__.iterate_properties
-            }
-            print(parsers)
-            return get_class_parser(cls, parsers, self.trim_trailing_underscore, self.debug_path)
-        except AttributeError:
-            pass
-        try:
-            arguments = inspect.signature(cls.__init__).parameters
-            parsers = {
-                k: self.get_parser(v.annotation) for k, v in arguments.items()
-            }
-            return get_class_parser(cls, parsers, self.trim_trailing_underscore, self.debug_path)
-        except AttributeError:
-            raise ValueError("Cannot find parser for `%s`" % repr(cls))
-=======
 def get_class_parser(cls, parsers: Dict[str, Callable], debug_path: bool) -> Parser:
     if debug_path:
         def class_parser(data):
@@ -299,11 +220,19 @@
             debug_path,
         )
     try:
+        # sql alchemy model
+        parsers = {
+            prop.key: factory.parser(cls.__annotations__[prop.key]) for prop in cls.__mapper__.iterate_properties
+        }
+        print(parsers)
+        return get_class_parser(cls, parsers, debug_path)
+    except AttributeError:
+        pass
+    try:
         arguments = inspect.signature(cls.__init__).parameters
         parsers = {
             k: factory.parser(v.annotation) for k, v in arguments.items()
         }
         return get_class_parser(cls, parsers, debug_path)
     except AttributeError:
-        raise ValueError("Cannot find parser for `%s`" % repr(cls))
->>>>>>> 9738472d
+        raise ValueError("Cannot find parser for `%s`" % repr(cls))