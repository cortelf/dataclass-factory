#!/usr/bin/env python
# -*- coding: utf-8 -*-

from .compat import parse
from .dict_factory import dict_factory
from .parsers import ParserFactory
<<<<<<< HEAD
from .serializers import SerializerFactory
=======
from .naming import NamingPolicy
>>>>>>> d250179d

__all__ = [
    "parse",
    "dict_factory",
    "ParserFactory",
<<<<<<< HEAD
    "SerializerFactory"
=======
    "NamingPolicy"
>>>>>>> d250179d
]<|MERGE_RESOLUTION|>--- conflicted
+++ resolved
@@ -3,20 +3,14 @@
 
 from .compat import parse
 from .dict_factory import dict_factory
+from .naming import NamingPolicy
 from .parsers import ParserFactory
-<<<<<<< HEAD
 from .serializers import SerializerFactory
-=======
-from .naming import NamingPolicy
->>>>>>> d250179d
 
 __all__ = [
     "parse",
     "dict_factory",
     "ParserFactory",
-<<<<<<< HEAD
-    "SerializerFactory"
-=======
-    "NamingPolicy"
->>>>>>> d250179d
+    "SerializerFactory",
+    "NamingPolicy",
 ]